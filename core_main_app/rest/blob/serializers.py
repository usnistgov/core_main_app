--- conflicted
+++ resolved
@@ -2,10 +2,7 @@
     Serializers used throughout the Rest API
 """
 from os.path import join
-<<<<<<< HEAD
-=======
 from urllib.parse import urljoin
->>>>>>> ec8eeb6b
 
 from django.http import Http404
 from django.urls import reverse
@@ -18,13 +15,6 @@
 from core_main_app.components.blob import api as blob_api
 from core_main_app.components.blob.models import Blob
 from core_main_app.components.blob.utils import get_blob_download_uri
-<<<<<<< HEAD
-
-from django.urls import reverse
-from core_main_app import settings
-from urllib.parse import urljoin
-=======
->>>>>>> ec8eeb6b
 
 
 class BlobSerializer(ModelSerializer):
@@ -34,18 +24,11 @@
     upload_date = SerializerMethodField()
     if "core_linked_records_app" in settings.INSTALLED_APPS:
         pid = SerializerMethodField()
-<<<<<<< HEAD
-=======
 
     class Meta:
         """Meta"""
->>>>>>> ec8eeb6b
 
         model = Blob
-<<<<<<< HEAD
-        fields = ["id", "user_id", "filename", "handle", "blob", "upload_date"]
-        read_only_fields = ("id", "user_id", "filename", "handle", "upload_date")
-=======
         fields = [
             "id",
             "user_id",
@@ -63,7 +46,6 @@
             "checksum",
             "upload_date",
         )
->>>>>>> ec8eeb6b
         if "core_linked_records_app" in settings.INSTALLED_APPS:
             fields.append("pid")
             read_only_fields = read_only_fields + ("pid",)
@@ -140,11 +122,7 @@
         )
 
         # Save the blob
-<<<<<<< HEAD
-        return blob_api.insert(blob_object, self.context["request"].user)
-=======
         blob_api.insert(blob_object, self.context["request"].user)
->>>>>>> ec8eeb6b
 
         return blob_object
 
