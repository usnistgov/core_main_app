""" Abstract Data model
"""

from django.contrib.postgres.search import SearchVectorField
from django.core.files.uploadedfile import SimpleUploadedFile
from django.core.validators import RegexValidator
from django.db import models, IntegrityError

from core_main_app.commons import exceptions
from core_main_app.commons.regex import NOT_EMPTY_OR_WHITESPACES
from core_main_app.settings import (
    SEARCHABLE_DATA_OCCURRENCES_LIMIT,
<<<<<<< HEAD
    XML_POST_PROCESSOR,
    XML_FORCE_LIST,
=======
    MONGODB_INDEXING,
    XML_POST_PROCESSOR,
    XML_FORCE_LIST,
    CHECKSUM_ALGORITHM,
>>>>>>> ec8eeb6b
)
from core_main_app.utils import xml as xml_utils
from core_main_app.utils.checksum import compute_checksum
from core_main_app.utils.datetime_tools.utils import datetime_now
from core_main_app.utils.storage.storage import core_file_storage, user_directory_path


class AbstractData(models.Model):
    """AbstractData object"""

    dict_content = models.JSONField(blank=True, null=True)
    title = models.CharField(
        blank=False,
        validators=[
            RegexValidator(
                regex=NOT_EMPTY_OR_WHITESPACES,
                message="Title must not be empty or only whitespaces",
                code="invalid_title",
            ),
        ],
        max_length=200,
    )
    xml_file = models.FileField(
        blank=False,
        max_length=250,
        upload_to=user_directory_path,
        storage=core_file_storage(model="data"),
    )
    checksum = models.CharField(max_length=512, blank=True, default=None, null=True)
    vector_column = SearchVectorField(null=True)
    creation_date = models.DateTimeField(blank=True, default=None, null=True)
    last_modification_date = models.DateTimeField(blank=True, default=None, null=True)
    last_change_date = models.DateTimeField(blank=True, default=None, null=True)
    _xml_content = None

    class Meta:
        """Meta"""

        abstract = True

    @property
    def xml_content(self):
        """Get xml content - read from a saved file.

        Returns:

        """
        # private field xml_content not set yet, and reference to xml_file to read is set
        if self._xml_content is None and self.xml_file.name:
            # read xml file into xml_content field
            xml_content = self.xml_file.read()
            try:
                self._xml_content = (
                    xml_content.decode("utf-8") if xml_content else xml_content
                )
            except AttributeError:
                self._xml_content = xml_content
        # return xml content
        return self._xml_content

    @xml_content.setter
    def xml_content(self, value):
        """Set xml content - to be saved as a file.

        Args:
            value:

        Returns:

        """
        # update modification times
        self.last_modification_date = datetime_now()
        # update content
        self._xml_content = value

    def get_dict_content(self):
        """Get dict_content from object or from MongoDB

        Returns:

        """
        raise NotImplementedError("get_dict_content is not implemented")

    def convert_and_save(self):
        """Save Data object and convert the xml to dict if needed.

        Returns:

        """
        self.convert_to_dict()
        self.convert_to_file()

        self.save_object()

    def convert_to_dict(self):
        """Convert the xml contained in xml_content into a dictionary.

        Returns:

        """
        # if data stored in mongo, don't store dict_content
        if MONGODB_INDEXING:
            return
        # transform xml content into a dictionary
<<<<<<< HEAD
        dict_content = xml_utils.raw_xml_to_dict(
            self.xml_content,
            postprocessor=XML_POST_PROCESSOR,
            force_list=XML_FORCE_LIST,
=======
        self.dict_content = xml_utils.raw_xml_to_dict(
            self.xml_content,
            postprocessor=XML_POST_PROCESSOR,
            force_list=XML_FORCE_LIST,
            list_limit=SEARCHABLE_DATA_OCCURRENCES_LIMIT,
>>>>>>> ec8eeb6b
        )

    def convert_to_file(self):
        """Convert the xml string into a file.

        Returns:

        """
        try:
            xml_content = self.xml_content.encode("utf-8")
        except UnicodeEncodeError:
            xml_content = self.xml_content

        self.xml_file = SimpleUploadedFile(
            name=self.title, content=xml_content, content_type="application/xml"
        )

    def save_object(self):
        """Custom save. Set the datetime fields and save.

        Returns:

        """
        try:
            # initialize times
            now = datetime_now()
            # update change date every time the data is updated
            self.last_change_date = now
            if not self.id:
                # initialize when first created
                self.creation_date = now
                # initialize when first saved, then only updates when content is updated
                self.last_modification_date = now
            if self.xml_content and CHECKSUM_ALGORITHM:
                self.checksum = compute_checksum(
                    self.xml_content.encode(), CHECKSUM_ALGORITHM
                )
            self.save()
        except IntegrityError as exception:
            raise exceptions.NotUniqueError(str(exception))
        except Exception as ex:
            raise exceptions.ModelError(str(ex))<|MERGE_RESOLUTION|>--- conflicted
+++ resolved
@@ -10,15 +10,10 @@
 from core_main_app.commons.regex import NOT_EMPTY_OR_WHITESPACES
 from core_main_app.settings import (
     SEARCHABLE_DATA_OCCURRENCES_LIMIT,
-<<<<<<< HEAD
-    XML_POST_PROCESSOR,
-    XML_FORCE_LIST,
-=======
     MONGODB_INDEXING,
     XML_POST_PROCESSOR,
     XML_FORCE_LIST,
     CHECKSUM_ALGORITHM,
->>>>>>> ec8eeb6b
 )
 from core_main_app.utils import xml as xml_utils
 from core_main_app.utils.checksum import compute_checksum
@@ -123,18 +118,11 @@
         if MONGODB_INDEXING:
             return
         # transform xml content into a dictionary
-<<<<<<< HEAD
-        dict_content = xml_utils.raw_xml_to_dict(
-            self.xml_content,
-            postprocessor=XML_POST_PROCESSOR,
-            force_list=XML_FORCE_LIST,
-=======
         self.dict_content = xml_utils.raw_xml_to_dict(
             self.xml_content,
             postprocessor=XML_POST_PROCESSOR,
             force_list=XML_FORCE_LIST,
             list_limit=SEARCHABLE_DATA_OCCURRENCES_LIMIT,
->>>>>>> ec8eeb6b
         )
 
     def convert_to_file(self):
