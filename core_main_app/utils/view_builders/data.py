""" View builder for view data page.
"""
import logging

from core_main_app import settings
from core_main_app.commons import exceptions
from core_main_app.components.template_xsl_rendering import (
    api as template_xsl_rendering_api,
)

logger = logging.getLogger(__name__)


def build_page(
    data_object, display_admin_version=False, display_download_options=False
):
    """Generic page building data

    Args:
        data_object:
        display_admin_version:
        display_download_options:

    Returns:
    """
    page_info = {
        "error": None,
        "context": {},
        "assets": {},
        "modals": [],
    }

    try:
        display_xslt_selector = True
        try:
            template_xsl_rendering = template_xsl_rendering_api.get_by_template_id(
                data_object.template.id
            )
            xsl_transformation_id = (
                template_xsl_rendering.default_detail_xslt.id
                if template_xsl_rendering.default_detail_xslt
                else None
            )
            if template_xsl_rendering.list_detail_xslt.count() == 0 or (
                template_xsl_rendering.default_detail_xslt is not None
                and template_xsl_rendering.list_detail_xslt.count() == 1
            ):
                display_xslt_selector = False

        except Exception as exception:
            logger.warning(
<<<<<<< HEAD
                "An exception occurred when retrieving XSLT: %s" % str(exception)
=======
                "An exception occurred when retrieving XSLT: %s", str(exception)
>>>>>>> ec8eeb6b
            )
            display_xslt_selector = False
            template_xsl_rendering = None
            xsl_transformation_id = None

        page_info["context"] = {
            "data": data_object,
            "share_pid_button": False,
            "template_xsl_rendering": template_xsl_rendering,
            "xsl_transformation_id": xsl_transformation_id,
            "can_display_selector": display_xslt_selector,
            "display_download_options": display_download_options,
        }

        page_info["assets"] = {
            "js": [
                {"path": "core_main_app/common/js/XMLTree.js", "is_raw": False},
                {"path": "core_main_app/user/js/data/detail.js", "is_raw": False},
                {
                    "path": "core_main_app/user/js/data/change_display.js",
                    "is_raw": False,
                },
            ],
            "css": ["core_main_app/common/css/XMLTree.css"],
        }

        if display_download_options:
            page_info["assets"]["js"].extend(
                [
                    {"path": "core_main_app/common/js/data_detail.js", "is_raw": False},
                    {
                        "path": "core_main_app/common/js/modals/download.js",
                        "is_raw": False,
                    },
                ]
            )
            page_info["modals"].append(
                "core_main_app/common/modals/download-options.html"
            )

        if "core_file_preview_app" in settings.INSTALLED_APPS:
            page_info["assets"]["js"].extend(
                [
                    {
                        "path": "core_file_preview_app/user/js/file_preview.js",
                        "is_raw": False,
                    }
                ]
            )
            page_info["assets"]["css"].append(
                "core_file_preview_app/user/css/file_preview.css"
            )
            page_info["modals"].append(
                "core_file_preview_app/user/file_preview_modal.html"
            )

        if (
            "core_linked_records_app" in settings.INSTALLED_APPS
            and not display_admin_version
        ):
            from core_linked_records_app.components.pid_settings import (
                api as pid_settings_api,
            )

            if pid_settings_api.get().auto_set_pid:
                page_info["context"]["share_pid_button"] = True
                page_info["assets"]["js"].extend(
                    [
                        {
                            "path": "core_main_app/user/js/sharing_modal.js",
                            "is_raw": False,
                        },
                        {
                            "path": "core_linked_records_app/user/js/sharing/data_detail.js",
                            "is_raw": False,
                        },
                    ]
                )
                page_info["modals"].append(
                    "core_linked_records_app/user/sharing/data_detail/modal.html"
                )
    except exceptions.DoesNotExist:
        page_info["error"] = "Data not found"
    except exceptions.ModelError:
        page_info["error"] = "Model error"
    except Exception as exception:
        page_info["error"] = str(exception)
    finally:
        return page_info


def render_page(request, render_function, template, context):
    """render page

    Args:
        request:
        render_function:
        template:
        context:

    Returns:

    """
    if context["error"] is not None:
        return render_function(
            request,
            "core_main_app/common/commons/error.html",
            context={"error": context["error"]},
        )

    return render_function(
        request,
        template,
        context=context["context"],
        assets=context["assets"],
        modals=context["modals"],
    )<|MERGE_RESOLUTION|>--- conflicted
+++ resolved
@@ -49,11 +49,7 @@
 
         except Exception as exception:
             logger.warning(
-<<<<<<< HEAD
-                "An exception occurred when retrieving XSLT: %s" % str(exception)
-=======
                 "An exception occurred when retrieving XSLT: %s", str(exception)
->>>>>>> ec8eeb6b
             )
             display_xslt_selector = False
             template_xsl_rendering = None
