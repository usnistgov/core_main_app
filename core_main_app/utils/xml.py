--- conflicted
+++ resolved
@@ -173,21 +173,14 @@
     return xmltodict.unparse(preprocessed_dict, full_document=full_document)
 
 
-<<<<<<< HEAD
-def raw_xml_to_dict(raw_xml, postprocessor=None, force_list=None):
-=======
 def raw_xml_to_dict(raw_xml, postprocessor=None, force_list=None, list_limit=None):
->>>>>>> ec8eeb6b
     """Transform a raw xml to dict. Returns an empty dict if the parsing failed.
 
     Args:
         raw_xml:
         postprocessor:
         force_list:
-<<<<<<< HEAD
-=======
         list_limit:
->>>>>>> ec8eeb6b
 
     Returns:
 
@@ -205,11 +198,6 @@
                 raise exceptions.CoreError("postprocessor is not callable")
 
         # convert xml to dict
-<<<<<<< HEAD
-        return xmltodict.parse(
-            raw_xml, postprocessor=postprocessor, force_list=force_list
-        )
-=======
         dict_raw = xmltodict.parse(
             raw_xml, postprocessor=postprocessor, force_list=force_list
         )
@@ -217,7 +205,6 @@
             # Remove lists which size exceed the limit size
             remove_lists_from_xml_dict(dict_raw, list_limit)
         return dict_raw
->>>>>>> ec8eeb6b
     except xmltodict.expat.ExpatError:
         raise exceptions.XMLError(
             "An unexpected error happened during the XML parsing."
