""" Setup for core main app
"""
from os import chdir, pardir
from os.path import join, exists, dirname, normpath, abspath
from re import sub

from setuptools import find_packages, setup


def req_link(external_url):
    """Build required link

    Args:
        external_url:

    Returns:

    """
    egg_link = sub(r"https://[^=]+=", "", external_url)
    return "==".join(egg_link.rsplit("-", 1))


def read_requirements_file(requirements_filepath):
    """Read packages from a pip requirements file

    Args:
        requirements_filepath:

    Returns:

    """
    requirements = []

    if not exists(requirements_filepath):
        return requirements

    with open(requirements_filepath, encoding="utf-8") as requirements_fp:
        requirements += requirements_fp.read().splitlines()

    return requirements


reqs_dev = join(dirname(__file__), "requirements.dev.txt")
reqs_default = join(dirname(__file__), "requirements.txt")
reqs_core = join(dirname(__file__), "requirements.core.txt")
reqs_mongo = join(dirname(__file__), "requirements.mongo.txt")
required = []

required += read_requirements_file(reqs_default)
required += read_requirements_file(reqs_core)

dev_extra = read_requirements_file(reqs_dev)
mongo_extra = read_requirements_file(reqs_mongo)

dep_links = [r for r in required if r.startswith("https://")]
required = [req_link(r) if r.startswith("https://") else r for r in required]

with open(join(dirname(__file__), "README.rst"), encoding="utf-8") as f:
    long_desc = f.read()

# Allow setup.py to be run from any path
chdir(normpath(join(abspath(__file__), pardir)))

setup(
    name="core_main_app",
<<<<<<< HEAD
    version="1.21.0",
=======
    version="2.0.0-beta2",
>>>>>>> ec8eeb6b
    description="Main functionalities for the curator core project",
    long_description=long_desc,
    author="NIST IT Lab",
    author_email="itl_inquiries@nist.gov",
    url="https://github.com/usnistgov/core_main_app",
    packages=find_packages(),
    include_package_data=True,
    install_requires=required,
    dependency_links=dep_links,
    extras_require={"develop": dev_extra, "mongodb": mongo_extra},
)<|MERGE_RESOLUTION|>--- conflicted
+++ resolved
@@ -63,11 +63,7 @@
 
 setup(
     name="core_main_app",
-<<<<<<< HEAD
-    version="1.21.0",
-=======
     version="2.0.0-beta2",
->>>>>>> ec8eeb6b
     description="Main functionalities for the curator core project",
     long_description=long_desc,
     author="NIST IT Lab",
