"""Unit tests for data rest api
"""
from django.test import SimpleTestCase
from mock.mock import patch
from rest_framework import status

from core_main_app.commons.exceptions import DoesNotExist
from core_main_app.components.data.models import Data
from core_main_app.components.template.models import Template

from core_main_app.rest.data import views as data_rest_views
from core_main_app.utils.tests_tools.MockUser import create_mock_user
from core_main_app.utils.tests_tools.RequestMock import RequestMock
import core_main_app.components.data.api as data_api
from tests.components.data.fixtures.fixtures import QueryDataFixtures


class TestDataList(SimpleTestCase):
    """TestDataList"""

    def setUp(self):
        """setUp

        Returns:

        """
        super().setUp()
        self.data = {
            "template": None,
            "user_id": "1",
            "xml_content": "test",
            "title": "test",
        }

    @patch.object(Data, "get_all_by_user_id")
    def test_get_all_returns_http_200(self, mock_get_all):
        """test_get_all_returns_http_200

        Args:
            mock_get_all:

        Returns:

        """
        # Arrange
        mock_user = create_mock_user("1")
        mock_get_all.return_value = []

        # Mock
        response = RequestMock.do_request_get(
            data_rest_views.DataList.as_view(), mock_user
        )

        # Assert
        self.assertEqual(response.status_code, status.HTTP_200_OK)

    def test_post_returns_http_400_if_invalid_data(self):
        """test_post_returns_http_400_if_invalid_data

        Returns:

        """
        # Arrange
        mock_user = create_mock_user("1")

        # Mock
        response = RequestMock.do_request_post(
            data_rest_views.DataList.as_view(), mock_user, data=self.data
        )

        # Assert
        self.assertEqual(response.status_code, status.HTTP_400_BAD_REQUEST)


class TestDataDetail(SimpleTestCase):
    """TestDataDetail"""

    def setUp(self):
        """setUp

        Returns:

        """
        super().setUp()

    @patch.object(Data, "get_by_id")
    def test_get_returns_http_404_when_data_not_found(self, mock_get_by_id):
        """test_get_returns_http_404_when_data_not_found

        Args:
            mock_get_by_id:

        Returns:

        """
        # Arrange
        mock_user = create_mock_user("1")
        mock_get_by_id.side_effect = DoesNotExist("error")

        # Mock
        response = RequestMock.do_request_get(
            data_rest_views.DataDetail.as_view(), mock_user, param={"pk": "1"}
        )

        # Assert
        self.assertEqual(response.status_code, status.HTTP_404_NOT_FOUND)

    @patch.object(Data, "get_by_id")
    def test_delete_returns_http_404_when_data_not_found(self, mock_get_by_id):
        """test_delete_returns_http_404_when_data_not_found

        Args:
            mock_get_by_id:

        Returns:

        """
        # Arrange
        mock_user = create_mock_user("1")
        mock_get_by_id.side_effect = DoesNotExist("error")

        # Mock
        response = RequestMock.do_request_delete(
            data_rest_views.DataDetail.as_view(), mock_user, param={"pk": "1"}
        )

        # Assert
        self.assertEqual(response.status_code, status.HTTP_404_NOT_FOUND)

    @patch.object(Data, "get_by_id")
    def test_patch_returns_http_404_when_data_not_found(self, mock_get_by_id):
        """test_patch_returns_http_404_when_data_not_found

        Args:
            mock_get_by_id:

        Returns:

        """
        # Arrange
        mock_user = create_mock_user("1")
        mock_get_by_id.side_effect = DoesNotExist("error")

        # Mock
        response = RequestMock.do_request_patch(
            data_rest_views.DataDetail.as_view(), mock_user, param={"pk": "1"}
        )

        # Assert
        self.assertEqual(response.status_code, status.HTTP_404_NOT_FOUND)

    @patch.object(Data, "get_by_id")
    @patch("core_main_app.components.data.api.upsert")
    def test_patch_returns_http_400_when_no_update_data_provided(
        self, mock_get_by_id, mock_upsert
    ):
        """test_patch_returns_http_400_when_no_update_data_provided

        Args:
            mock_get_by_id:
            mock_upsert:

        Returns:

        """
        # Arrange
        mock_user = create_mock_user("1")
        mock_data = Data(user_id="1")
        mock_get_by_id.return_value = mock_data
        mock_upsert.return_value = mock_data

        # Mock
        response = RequestMock.do_request_patch(
            data_rest_views.DataDetail.as_view(), mock_user, param={"pk": "1"}
        )

        # Assert
        self.assertEqual(response.status_code, status.HTTP_400_BAD_REQUEST)


class TestDataDownload(SimpleTestCase):
<<<<<<< HEAD
=======
    """TestDataDownload"""

>>>>>>> ec8eeb6b
    fixture_data = QueryDataFixtures()

    def setUp(self):
        """setUp

        Returns:

        """
        super().setUp()

    @patch.object(Data, "get_by_id")
    def test_get_returns_http_404_when_data_not_found(self, mock_get_by_id):
        """test_get_returns_http_404_when_data_not_found

        Args:
            mock_get_by_id:

        Returns:

        """
        # Arrange
        mock_user = create_mock_user("1")
        mock_get_by_id.side_effect = DoesNotExist("error")

        # Mock
        response = RequestMock.do_request_get(
            data_rest_views.DataDownload.as_view(), mock_user, param={"pk": "1"}
        )

        # Assert
        self.assertEqual(response.status_code, status.HTTP_404_NOT_FOUND)

    @patch.object(data_api, "get_by_id")
    def test_get_returns_http_200_when_data_found(self, mock_data_api_get_by_id):
<<<<<<< HEAD
=======
        """test_get_returns_http_200_when_data_found

        Args:
            mock_data_api_get_by_id:

        Returns:

        """
>>>>>>> ec8eeb6b
        # Arrange
        mock_user = create_mock_user("1")
        mock_data = _create_data()
        mock_data_api_get_by_id.return_value = mock_data

        # Mock
        response = RequestMock.do_request_get(
            data_rest_views.DataDownload.as_view(), mock_user, param={"pk": "1"}
        )

        # Assert
        self.assertEqual(response.status_code, status.HTTP_200_OK)

    @patch.object(data_api, "get_by_id")
    def test_get_returns_http_400_when_data_not_well_formatted(
        self, mock_data_api_get_by_id
    ):
<<<<<<< HEAD
=======
        """test_get_returns_http_400_when_data_not_well_formatted

        Args:
            mock_data_api_get_by_id:

        Returns:

        """
>>>>>>> ec8eeb6b
        # Arrange
        mock_user = create_mock_user("1")
        mock_data = Data(user_id="1")
        mock_data_api_get_by_id.return_value = mock_data

        # Mock
        response = RequestMock.do_request_get(
            data_rest_views.DataDownload.as_view(),
            mock_user,
            param={"pk": "1"},
            data={"pretty_print": "true"},
        )

        # Assert
        self.assertEqual(response.status_code, status.HTTP_400_BAD_REQUEST)

    @patch.object(data_api, "get_by_id")
    def test_get_without_pretty_print_returns_data(self, mock_data_api_get_by_id):
<<<<<<< HEAD
=======
        """test_get_without_pretty_print_returns_data

        Args:
            mock_data_api_get_by_id:

        Returns:

        """
>>>>>>> ec8eeb6b
        # Arrange
        mock_user = create_mock_user("1")
        mock_data = _create_data()
        mock_data_api_get_by_id.return_value = mock_data
        expected_value = b'<root  xmlns:xsi="http://www.w3.org/2001/XMLSchema-instance" ><string>x</string></root>'
        # Mock
        response = RequestMock.do_request_get(
            data_rest_views.DataDownload.as_view(),
            mock_user,
            param={"pk": "1"},
            data={"pretty_print": "false"},
        )

        # Assert
        self.assertEqual(response.status_code, status.HTTP_200_OK)
        self.assertEqual(response.content, expected_value)

    @patch.object(data_api, "get_by_id")
    def test_get_with_pretty_print_returns_formatted_data(
        self, mock_data_api_get_by_id
    ):
<<<<<<< HEAD
=======
        """test_get_with_pretty_print_returns_formatted_data

        Args:
            mock_data_api_get_by_id:

        Returns:

        """
>>>>>>> ec8eeb6b
        # Arrange
        mock_user = create_mock_user("1")
        mock_data = _create_data()
        mock_data_api_get_by_id.return_value = mock_data
        expected_value = b'<root xmlns:xsi="http://www.w3.org/2001/XMLSchema-instance">\n  <string>x</string>\n</root>\n'

        # Mock
        response = RequestMock.do_request_get(
            data_rest_views.DataDownload.as_view(),
            mock_user,
            param={"pk": "1"},
            data={"pretty_print": "true"},
        )

        # Assert
        self.assertEqual(response.status_code, status.HTTP_200_OK)
        self.assertEqual(response.content, expected_value)


class TestDataPermissions(SimpleTestCase):
    """TestDataPermissions"""

    def setUp(self):
        """setUp

        Returns:

        """
        super().setUp()

    @patch.object(Data, "get_by_id")
    def test_get_returns_http_404_when_data_not_found(self, mock_get_by_id):
        """test_get_returns_http_404_when_data_not_found

        Args:
            mock_get_by_id:

        Returns:

        """
        # Arrange
        mock_user = create_mock_user("1")
        mock_get_by_id.side_effect = DoesNotExist("error")

        # Mock
        response = RequestMock.do_request_get(
            data_rest_views.DataPermissions.as_view(), mock_user, data={"ids": '["1"]'}
        )

        # Assert
        self.assertEqual(response.status_code, status.HTTP_404_NOT_FOUND)

    @patch.object(Data, "get_by_id")
    def test_get_returns_permissions_for_superuser(self, mock_get_by_id):
        """test_get_returns_permissions_for_superuser

        Args:
            mock_get_by_id:

        Returns:

        """
        # Arrange
        mock_user = create_mock_user("1", is_superuser=True)
        mock_data = Data(user_id="1")
        mock_get_by_id.return_value = mock_data

        # Mock
        response = RequestMock.do_request_get(
            data_rest_views.DataPermissions.as_view(), mock_user, data={"ids": '["1"]'}
        )

        # Assert
        excepted_result = {"1": True}
        self.assertEqual(response.data, excepted_result)

    @patch.object(Data, "get_by_id")
    def test_get_returns_permissions_for_owner(self, mock_get_by_id):
        """test_get_returns_permissions_for_owner

        Args:
            mock_get_by_id:

        Returns:

        """
        # Arrange
        mock_user = create_mock_user("1", is_staff=True)
        mock_data = Data(user_id="1")
        mock_get_by_id.return_value = mock_data

        # Mock
        response = RequestMock.do_request_get(
            data_rest_views.DataPermissions.as_view(), mock_user, data={"ids": '["1"]'}
        )

        # Assert
        excepted_result = {"1": True}
        self.assertEqual(response.data, excepted_result)

    @patch.object(Data, "get_by_id")
    def test_get_returns_permissions_for_non_owner(self, mock_get_by_id):
        """test_get_returns_permissions_for_non_owner

        Args:
            mock_get_by_id:

        Returns:

        """
        # Arrange
        mock_user = create_mock_user("2", is_staff=True)
        mock_data = Data(user_id="1")
        mock_get_by_id.return_value = mock_data

        # Mock
        response = RequestMock.do_request_get(
            data_rest_views.DataPermissions.as_view(), mock_user, data={"ids": '["1"]'}
        )

        # Assert
        excepted_result = {"1": False}
        self.assertEqual(response.data, excepted_result)


def _get_template():
    template = Template()
<<<<<<< HEAD
    template.id_field = 1
=======
    template.id = 1
>>>>>>> ec8eeb6b
    xsd = (
        '<xs:schema xmlns:xs="http://www.w3.org/2001/XMLSchema">'
        '<xs:element name="tag"></xs:element></xs:schema>'
    )
    template.content = xsd
    return template


def _create_data(title="test"):
    """Create a data

    Args:
        title:

    Returns:
    """
<<<<<<< HEAD
    data = Data(title=title, template="6137af4b91cb055990297f35", user_id="1")
    data.template = _get_template()
=======
    template = _get_template()
    data = Data(title=title, template=template, user_id="1")
>>>>>>> ec8eeb6b
    data.xml_content = '<root  xmlns:xsi="http://www.w3.org/2001/XMLSchema-instance" ><string>x</string></root>'
    return data<|MERGE_RESOLUTION|>--- conflicted
+++ resolved
@@ -179,11 +179,8 @@
 
 
 class TestDataDownload(SimpleTestCase):
-<<<<<<< HEAD
-=======
     """TestDataDownload"""
 
->>>>>>> ec8eeb6b
     fixture_data = QueryDataFixtures()
 
     def setUp(self):
@@ -218,8 +215,6 @@
 
     @patch.object(data_api, "get_by_id")
     def test_get_returns_http_200_when_data_found(self, mock_data_api_get_by_id):
-<<<<<<< HEAD
-=======
         """test_get_returns_http_200_when_data_found
 
         Args:
@@ -228,7 +223,6 @@
         Returns:
 
         """
->>>>>>> ec8eeb6b
         # Arrange
         mock_user = create_mock_user("1")
         mock_data = _create_data()
@@ -246,8 +240,6 @@
     def test_get_returns_http_400_when_data_not_well_formatted(
         self, mock_data_api_get_by_id
     ):
-<<<<<<< HEAD
-=======
         """test_get_returns_http_400_when_data_not_well_formatted
 
         Args:
@@ -256,7 +248,6 @@
         Returns:
 
         """
->>>>>>> ec8eeb6b
         # Arrange
         mock_user = create_mock_user("1")
         mock_data = Data(user_id="1")
@@ -275,8 +266,6 @@
 
     @patch.object(data_api, "get_by_id")
     def test_get_without_pretty_print_returns_data(self, mock_data_api_get_by_id):
-<<<<<<< HEAD
-=======
         """test_get_without_pretty_print_returns_data
 
         Args:
@@ -285,7 +274,6 @@
         Returns:
 
         """
->>>>>>> ec8eeb6b
         # Arrange
         mock_user = create_mock_user("1")
         mock_data = _create_data()
@@ -307,8 +295,6 @@
     def test_get_with_pretty_print_returns_formatted_data(
         self, mock_data_api_get_by_id
     ):
-<<<<<<< HEAD
-=======
         """test_get_with_pretty_print_returns_formatted_data
 
         Args:
@@ -317,7 +303,6 @@
         Returns:
 
         """
->>>>>>> ec8eeb6b
         # Arrange
         mock_user = create_mock_user("1")
         mock_data = _create_data()
@@ -445,11 +430,7 @@
 
 def _get_template():
     template = Template()
-<<<<<<< HEAD
-    template.id_field = 1
-=======
     template.id = 1
->>>>>>> ec8eeb6b
     xsd = (
         '<xs:schema xmlns:xs="http://www.w3.org/2001/XMLSchema">'
         '<xs:element name="tag"></xs:element></xs:schema>'
@@ -466,12 +447,7 @@
 
     Returns:
     """
-<<<<<<< HEAD
-    data = Data(title=title, template="6137af4b91cb055990297f35", user_id="1")
-    data.template = _get_template()
-=======
     template = _get_template()
     data = Data(title=title, template=template, user_id="1")
->>>>>>> ec8eeb6b
     data.xml_content = '<root  xmlns:xsi="http://www.w3.org/2001/XMLSchema-instance" ><string>x</string></root>'
     return data